/*
  SPDX-License-Identifier: GPL-2.0-only

  Copyright (C) 2019 Facebook

  Derived from ctf_encoder.c, which is:

  Copyright (C) Arnaldo Carvalho de Melo <acme@redhat.com>
  Copyright (C) Red Hat Inc
 */

#include <linux/btf.h>
#include "dwarves.h"
#include "elf_symtab.h"
#include "btf_encoder.h"
#include "gobuffer.h"

#include <bpf/btf.h>
#include <bpf/libbpf.h>
#include <ctype.h> /* for isalpha() and isalnum() */
#include <stdlib.h> /* for qsort() and bsearch() */
#include <inttypes.h>
#include <limits.h>

#include <sys/types.h>
#include <sys/stat.h>
#include <fcntl.h>

#include <unistd.h>

#include <assert.h>
#include <errno.h>
#include <stdint.h>
#include <search.h> /* for tsearch(), tfind() and tdestroy() */
#include <pthread.h>

#define BTF_IDS_SECTION		".BTF_ids"
#define BTF_ID_FUNC_PFX		"__BTF_ID__func__"
#define BTF_ID_SET8_PFX		"__BTF_ID__set8__"
#define BTF_SET8_KFUNCS		(1 << 0)
#define BTF_KFUNC_TYPE_TAG	"bpf_kfunc"
#define BTF_FASTCALL_TAG       "bpf_fastcall"
#define KF_FASTCALL            (1 << 12)

struct btf_id_and_flag {
	uint32_t id;
	uint32_t flags;
};

/*
 * This corresponds to the same macro defined in
 * include/linux/kallsyms.h
 */
#define KSYM_NAME_LEN 128

/* Adapted from include/linux/btf_ids.h */
struct btf_id_set8 {
        uint32_t cnt;
        uint32_t flags;
	struct btf_id_and_flag pairs[];
};

struct btf_encoder_func_parm {
	int name_off;
	uint32_t type_id;
};

struct btf_encoder_func_annot {
	int value;
	int16_t component_idx;
};

/* state used to do later encoding of saved functions */
struct btf_encoder_func_state {
	uint32_t type_id_off;
	uint16_t nr_parms;
	uint16_t nr_annots;
	uint8_t initialized:1;
	uint8_t optimized_parms:1;
	uint8_t unexpected_reg:1;
	uint8_t inconsistent_proto:1;
	uint8_t processed:1;
	int ret_type_id;
	struct btf_encoder_func_parm *parms;
	struct btf_encoder_func_annot *annots;
};

struct elf_function {
	const char	*name;
	char		*alias;
	bool		 generated;
	size_t		prefixlen;
	struct btf_encoder_func_state state;
};

struct elf_secinfo {
	uint64_t    addr;
	const char *name;
	uint64_t    sz;
	uint32_t    type;
	bool        include;
	struct gobuffer secinfo;
};

/*
 * cu: cu being processed.
 */
struct btf_encoder {
	struct list_head  node;
	struct btf        *btf;
	struct cu         *cu;
	const char	  *source_filename;
	const char	  *filename;
	struct elf_symtab *symtab;
	uint32_t	  type_id_off;
	bool		  has_index_type,
			  need_index_type,
			  raw_output,
			  verbose,
			  force,
			  gen_floats,
			  skip_encoding_decl_tag,
			  tag_kfuncs,
			  gen_distilled_base;
	uint32_t	  array_index_id;
	struct elf_secinfo *secinfo;
	size_t             seccnt;
	int                encode_vars;
	struct {
		struct elf_function *entries;
		int		    allocated;
		int		    cnt;
		int		    suffix_cnt; /* number of .isra, .part etc */
	} functions;
};

struct btf_func {
	const char *name;
	int	    type_id;
};

/* Half open interval representing range of addresses containing kfuncs */
struct btf_kfunc_set_range {
	uint64_t start;
	uint64_t end;
};

static LIST_HEAD(encoders);
static pthread_mutex_t encoders__lock = PTHREAD_MUTEX_INITIALIZER;

static int btf_encoder__add_saved_funcs(struct btf_encoder *encoder);

/* mutex only needed for add/delete, as this can happen in multiple encoding
 * threads.  Traversal of the list is currently confined to thread collection.
 */

#define btf_encoders__for_each_encoder(encoder)		\
	list_for_each_entry(encoder, &encoders, node)

static void btf_encoders__add(struct btf_encoder *encoder)
{
	pthread_mutex_lock(&encoders__lock);
	list_add_tail(&encoder->node, &encoders);
	pthread_mutex_unlock(&encoders__lock);
}

static void btf_encoders__delete(struct btf_encoder *encoder)
{
	struct btf_encoder *existing = NULL;

	pthread_mutex_lock(&encoders__lock);
	/* encoder may not have been added to list yet; check. */
	btf_encoders__for_each_encoder(existing) {
		if (encoder == existing)
			break;
	}
	if (encoder == existing)
		list_del(&encoder->node);
	pthread_mutex_unlock(&encoders__lock);
}

#define PERCPU_SECTION ".data..percpu"

/*
 * This depends on the GNU extension to eliminate the stray comma in the zero
 * arguments case.
 *
 * The difference between elf_errmsg(-1) and elf_errmsg(elf_errno()) is that the
 * latter clears the current error.
 */
#define elf_error(fmt, ...) \
        fprintf(stderr, "%s: " fmt ": %s.\n", __func__, ##__VA_ARGS__, elf_errmsg(-1))

/*
 * This depends on the GNU extension to eliminate the stray comma in the zero
 * arguments case.
 *
 * The difference between elf_errmsg(-1) and elf_errmsg(elf_errno()) is that the
 * latter clears the current error.
 */
#define elf_error(fmt, ...) \
	fprintf(stderr, "%s: " fmt ": %s.\n", __func__, ##__VA_ARGS__, elf_errmsg(-1))

static int btf_var_secinfo_cmp(const void *a, const void *b)
{
	const struct btf_var_secinfo *av = a;
	const struct btf_var_secinfo *bv = b;

	return av->offset - bv->offset;
}

#define BITS_PER_BYTE 8
#define BITS_PER_BYTE_MASK (BITS_PER_BYTE - 1)
#define BITS_PER_BYTE_MASKED(bits) ((bits) & BITS_PER_BYTE_MASK)
#define BITS_ROUNDDOWN_BYTES(bits) ((bits) >> 3)
#define BITS_ROUNDUP_BYTES(bits) (BITS_ROUNDDOWN_BYTES(bits) + !!BITS_PER_BYTE_MASKED(bits))

static const char * const btf_kind_str[] = {
	[BTF_KIND_UNKN]		= "UNKNOWN",
	[BTF_KIND_INT]		= "INT",
	[BTF_KIND_PTR]		= "PTR",
	[BTF_KIND_ARRAY]	= "ARRAY",
	[BTF_KIND_STRUCT]	= "STRUCT",
	[BTF_KIND_UNION]	= "UNION",
	[BTF_KIND_ENUM]		= "ENUM",
	[BTF_KIND_FWD]		= "FWD",
	[BTF_KIND_TYPEDEF]	= "TYPEDEF",
	[BTF_KIND_VOLATILE]	= "VOLATILE",
	[BTF_KIND_CONST]	= "CONST",
	[BTF_KIND_RESTRICT]	= "RESTRICT",
	[BTF_KIND_FUNC]		= "FUNC",
	[BTF_KIND_FUNC_PROTO]	= "FUNC_PROTO",
	[BTF_KIND_VAR]          = "VAR",
	[BTF_KIND_DATASEC]      = "DATASEC",
	[BTF_KIND_FLOAT]        = "FLOAT",
	[BTF_KIND_DECL_TAG]     = "DECL_TAG",
	[BTF_KIND_TYPE_TAG]     = "TYPE_TAG",
	[BTF_KIND_ENUM64]	= "ENUM64",
};

static const char *btf__printable_name(const struct btf *btf, uint32_t offset)
{
	if (!offset)
		return "(anon)";
	else
		return btf__str_by_offset(btf, offset);
}

static const char * btf__int_encoding_str(uint8_t encoding)
{
	if (encoding == 0)
		return "(none)";
	else if (encoding == BTF_INT_SIGNED)
		return "SIGNED";
	else if (encoding == BTF_INT_CHAR)
		return "CHAR";
	else if (encoding == BTF_INT_BOOL)
		return "BOOL";
	else
		return "UNKN";
}

__attribute ((format (printf, 6, 7)))
static void btf__log_err(const struct btf *btf, int kind, const char *name,
			 bool output_cr, int libbpf_err, const char *fmt, ...)
{
	fprintf(stderr, "[%u] %s %s", btf__type_cnt(btf),
		btf_kind_str[kind], name ?: "(anon)");

	if (fmt && *fmt) {
		va_list ap;

		fprintf(stderr, " ");
		va_start(ap, fmt);
		vfprintf(stderr, fmt, ap);
		va_end(ap);
	}

	if (libbpf_err < 0)
		fprintf(stderr, " (libbpf error %d)", libbpf_err);

	if (output_cr)
		fprintf(stderr, "\n");
}

__attribute ((format (printf, 5, 6)))
static void btf_encoder__log_type(const struct btf_encoder *encoder, const struct btf_type *t,
				  bool err, bool output_cr, const char *fmt, ...)
{
	const struct btf *btf = encoder->btf;
	uint8_t kind;
	FILE *out;

	if (!encoder->verbose && !err)
		return;

	kind = BTF_INFO_KIND(t->info);
	out = err ? stderr : stdout;

	fprintf(out, "[%u] %s %s",
		btf__type_cnt(btf) - 1, btf_kind_str[kind],
		btf__printable_name(btf, t->name_off));

	if (fmt && *fmt) {
		va_list ap;

		fprintf(out, " ");
		va_start(ap, fmt);
		vfprintf(out, fmt, ap);
		va_end(ap);
	}

	if (output_cr)
		fprintf(out, "\n");
}

__attribute ((format (printf, 5, 6)))
static void btf_encoder__log_member(const struct btf_encoder *encoder, const struct btf_type *t,
				    const struct btf_member *member, bool err, const char *fmt, ...)
{
	const struct btf *btf = encoder->btf;
	FILE *out;

	if (!encoder->verbose && !err)
		return;

	out = err ? stderr : stdout;

	if (btf_kflag(t))
		fprintf(out, "\t%s type_id=%u bitfield_size=%u bits_offset=%u",
			btf__printable_name(btf, member->name_off),
			member->type,
			BTF_MEMBER_BITFIELD_SIZE(member->offset),
			BTF_MEMBER_BIT_OFFSET(member->offset));
	else
		fprintf(out, "\t%s type_id=%u bits_offset=%u",
			btf__printable_name(btf, member->name_off),
			member->type,
			member->offset);

	if (fmt && *fmt) {
		va_list ap;

		fprintf(out, " ");
		va_start(ap, fmt);
		vfprintf(out, fmt, ap);
		va_end(ap);
	}

	fprintf(out, "\n");
}

__attribute ((format (printf, 6, 7)))
static void btf_encoder__log_func_param(struct btf_encoder *encoder, const char *name, uint32_t type,
					bool err, bool is_last_param, const char *fmt, ...)
{
	FILE *out;

	if (!encoder->verbose && !err)
		return;

	out = err ? stderr : stdout;

	if (is_last_param && !type)
		fprintf(out, "vararg)\n");
	else
		fprintf(out, "%u %s%s", type, name, is_last_param ? ")\n" : ", ");

	if (fmt && *fmt) {
		va_list ap;

		fprintf(out, " ");
		va_start(ap, fmt);
		vfprintf(out, fmt, ap);
		va_end(ap);
	}
}

static int32_t btf_encoder__add_float(struct btf_encoder *encoder, const struct base_type *bt, const char *name)
{
	int32_t id = btf__add_float(encoder->btf, name, BITS_ROUNDUP_BYTES(bt->bit_size));

	if (id < 0) {
		btf__log_err(encoder->btf, BTF_KIND_FLOAT, name, true, id,
			     "Error emitting BTF type");
	} else {
		const struct btf_type *t;

		t = btf__type_by_id(encoder->btf, id);
		btf_encoder__log_type(encoder, t, false, true, "size=%u nr_bits=%u", t->size, bt->bit_size);
	}

	return id;
}

static int32_t btf_encoder__add_base_type(struct btf_encoder *encoder, const struct base_type *bt, const char *name)
{
	const struct btf_type *t;
	uint8_t encoding = 0;
	uint16_t byte_sz;
	int32_t id;

	if (bt->is_signed) {
		encoding = BTF_INT_SIGNED;
	} else if (bt->is_bool) {
		encoding = BTF_INT_BOOL;
	} else if (bt->float_type && encoder->gen_floats) {
		/*
		 * Encode floats as BTF_KIND_FLOAT if allowed, otherwise (in
		 * compatibility mode) encode them as BTF_KIND_INT - that's not
		 * fully correct, but that's what it used to be.
		 */
		if (bt->float_type == BT_FP_SINGLE ||
		    bt->float_type == BT_FP_DOUBLE ||
		    bt->float_type == BT_FP_LDBL)
			return btf_encoder__add_float(encoder, bt, name);
		fprintf(stderr, "Complex, interval and imaginary float types are not supported\n");
		return -1;
	}

	/* dwarf5 may emit DW_ATE_[un]signed_{num} base types where
	 * {num} is not power of 2 and may exceed 128. Such attributes
	 * are mostly used to record operation for an actual parameter
	 * or variable.
	 * For example,
	 *     DW_AT_location        (indexed (0x3c) loclist = 0x00008fb0:
	 *         [0xffffffff82808812, 0xffffffff82808817):
	 *             DW_OP_breg0 RAX+0,
	 *             DW_OP_convert (0x000e97d5) "DW_ATE_unsigned_64",
	 *             DW_OP_convert (0x000e97df) "DW_ATE_unsigned_8",
	 *             DW_OP_stack_value,
	 *             DW_OP_piece 0x1,
	 *             DW_OP_breg0 RAX+0,
	 *             DW_OP_convert (0x000e97d5) "DW_ATE_unsigned_64",
	 *             DW_OP_convert (0x000e97da) "DW_ATE_unsigned_32",
	 *             DW_OP_lit8,
	 *             DW_OP_shr,
	 *             DW_OP_convert (0x000e97da) "DW_ATE_unsigned_32",
	 *             DW_OP_convert (0x000e97e4) "DW_ATE_unsigned_24",
	 *             DW_OP_stack_value, DW_OP_piece 0x3
	 *     DW_AT_name    ("ebx")
	 *     DW_AT_decl_file       ("/linux/arch/x86/events/intel/core.c")
	 *
	 * In the above example, at some point, one unsigned_32 value
	 * is right shifted by 8 and the result is converted to unsigned_32
	 * and then unsigned_24.
	 *
	 * BTF does not need such DW_OP_* information so let us sanitize
	 * these non-regular int types to avoid libbpf/kernel complaints.
	 */
	byte_sz = BITS_ROUNDUP_BYTES(bt->bit_size);
	if (!byte_sz || (byte_sz & (byte_sz - 1)) || byte_sz > 16) {
		name = "__SANITIZED_FAKE_INT__";
		byte_sz = 4;
	}

	id = btf__add_int(encoder->btf, name, byte_sz, encoding);
	if (id < 0) {
		btf__log_err(encoder->btf, BTF_KIND_INT, name, true, id, "Error emitting BTF type");
	} else {
		t = btf__type_by_id(encoder->btf, id);
		btf_encoder__log_type(encoder, t, false, true, "size=%u nr_bits=%u encoding=%s%s",
				      t->size, bt->bit_size, btf__int_encoding_str(encoding),
				      id < 0 ? " Error in emitting BTF" : "" );
	}

	return id;
}

static int32_t btf_encoder__add_ref_type(struct btf_encoder *encoder, uint16_t kind, uint32_t type,
					 const char *name, bool kind_flag)
{
	struct btf *btf = encoder->btf;
	const struct btf_type *t;
	int32_t id;

	switch (kind) {
	case BTF_KIND_PTR:
		id = btf__add_ptr(btf, type);
		break;
	case BTF_KIND_VOLATILE:
		id = btf__add_volatile(btf, type);
		break;
	case BTF_KIND_CONST:
		id = btf__add_const(btf, type);
		break;
	case BTF_KIND_RESTRICT:
		id = btf__add_restrict(btf, type);
		break;
	case BTF_KIND_TYPEDEF:
		id = btf__add_typedef(btf, name, type);
		break;
	case BTF_KIND_TYPE_TAG:
		id = btf__add_type_tag(btf, name, type);
		break;
	case BTF_KIND_FWD:
		id = btf__add_fwd(btf, name, kind_flag);
		break;
	case BTF_KIND_FUNC:
		id = btf__add_func(btf, name, BTF_FUNC_STATIC, type);
		break;
	default:
		btf__log_err(btf, kind, name, true, 0, "Unexpected kind for reference");
		return -1;
	}

	if (id > 0) {
		t = btf__type_by_id(btf, id);
		if (kind == BTF_KIND_FWD)
			btf_encoder__log_type(encoder, t, false, true, "%s", kind_flag ? "union" : "struct");
		else
			btf_encoder__log_type(encoder, t, false, true, "type_id=%u", t->type);
	} else {
		btf__log_err(btf, kind, name, true, id, "Error emitting BTF type");
	}
	return id;
}

static int32_t btf_encoder__add_array(struct btf_encoder *encoder, uint32_t type, uint32_t index_type, uint32_t nelems)
{
	struct btf *btf = encoder->btf;
	const struct btf_type *t;
	const struct btf_array *array;
	int32_t id;

	id = btf__add_array(btf, index_type, type, nelems);
	if (id > 0) {
		t = btf__type_by_id(btf, id);
		array = btf_array(t);
		btf_encoder__log_type(encoder, t, false, true, "type_id=%u index_type_id=%u nr_elems=%u",
				      array->type, array->index_type, array->nelems);
	} else {
		btf__log_err(btf, BTF_KIND_ARRAY, NULL, true, id,
			      "type_id=%u index_type_id=%u nr_elems=%u Error emitting BTF type",
			      type, index_type, nelems);
	}
	return id;
}

static int btf_encoder__add_field(struct btf_encoder *encoder, const char *name, uint32_t type, uint32_t bitfield_size, uint32_t offset)
{
	struct btf *btf = encoder->btf;
	const struct btf_type *t;
	const struct btf_member *m;
	int err;

	err = btf__add_field(btf, name, type, offset, bitfield_size);
	t = btf__type_by_id(btf, btf__type_cnt(btf) - 1);
	if (err) {
		fprintf(stderr, "[%u] %s %s's field '%s' offset=%u bit_size=%u type=%u Error emitting field\n",
			btf__type_cnt(btf) - 1, btf_kind_str[btf_kind(t)],
			btf__printable_name(btf, t->name_off),
			name, offset, bitfield_size, type);
	} else {
		m = &btf_members(t)[btf_vlen(t) - 1];
		btf_encoder__log_member(encoder, t, m, false, NULL);
	}
	return err;
}

static int32_t btf_encoder__add_struct(struct btf_encoder *encoder, uint8_t kind, const char *name, uint32_t size)
{
	struct btf *btf = encoder->btf;
	const struct btf_type *t;
	int32_t id;

	switch (kind) {
	case BTF_KIND_STRUCT:
		id = btf__add_struct(btf, name, size);
		break;
	case BTF_KIND_UNION:
		id = btf__add_union(btf, name, size);
		break;
	default:
		btf__log_err(btf, kind, name, true, 0, "Unexpected kind of struct");
		return -1;
	}

	if (id < 0) {
		btf__log_err(btf, kind, name, true, id, "Error emitting BTF type");
	} else {
		t = btf__type_by_id(btf, id);
		btf_encoder__log_type(encoder, t, false, true, "size=%u", t->size);
	}

	return id;
}

#if LIBBPF_MAJOR_VERSION < 1
static inline int libbpf_err(int ret)
{
        if (ret < 0)
                errno = -ret;
        return ret;
}

static
int btf__add_enum64(struct btf *btf __maybe_unused, const char *name __maybe_unused,
		    __u32 byte_sz __maybe_unused, bool is_signed __maybe_unused)
{
	return  libbpf_err(-ENOTSUP);
}

static
int btf__add_enum64_value(struct btf *btf __maybe_unused, const char *name __maybe_unused,
			  __u64 value __maybe_unused)
{
	return  libbpf_err(-ENOTSUP);
}
#endif

static int32_t btf_encoder__add_enum(struct btf_encoder *encoder, const char *name, struct type *etype,
				     struct conf_load *conf_load)
{
	struct btf *btf = encoder->btf;
	const struct btf_type *t;
	int32_t id, size;
	bool is_enum32;

	size = BITS_ROUNDUP_BYTES(etype->size);
	is_enum32 = size <= 4 || conf_load->skip_encoding_btf_enum64;
	if (is_enum32)
		id = btf__add_enum(btf, name, size);
	else
		id = btf__add_enum64(btf, name, size, etype->is_signed_enum);
	if (id > 0) {
		t = btf__type_by_id(btf, id);
		btf_encoder__log_type(encoder, t, false, true, "size=%u", t->size);
	} else {
		btf__log_err(btf, is_enum32 ? BTF_KIND_ENUM : BTF_KIND_ENUM64, name, true, id,
			      "size=%u Error emitting BTF type", size);
	}
	return id;
}

static int btf_encoder__add_enum_val(struct btf_encoder *encoder, const char *name, int64_t value,
				     struct type *etype, struct conf_load *conf_load)
{
	const char *fmt_str;
	int err;

	/* If enum64 is not allowed, generate enum32 with unsigned int value. In enum64-supported
	 * libbpf library, btf__add_enum_value() will set the kflag (sign bit) in common_type
	 * if the value is negative.
	 */
	if (conf_load->skip_encoding_btf_enum64)
		err = btf__add_enum_value(encoder->btf, name, (uint32_t)value);
	else if (etype->size > 32)
		err = btf__add_enum64_value(encoder->btf, name, value);
	else
		err = btf__add_enum_value(encoder->btf, name, value);

	if (!err) {
		if (encoder->verbose) {
			if (conf_load->skip_encoding_btf_enum64) {
				printf("\t%s val=%u\n", name, (uint32_t)value);
			} else {
				fmt_str = etype->is_signed_enum ? "\t%s val=%lld\n" : "\t%s val=%llu\n";
				printf(fmt_str, name, (unsigned long long)value);
			}
		}
	} else {
		if (conf_load->skip_encoding_btf_enum64) {
			fprintf(stderr, "\t%s val=%u Error emitting BTF enum value\n", name, (uint32_t)value);
		} else {
			fmt_str = etype->is_signed_enum ? "\t%s val=%lld Error emitting BTF enum value\n"
							: "\t%s val=%llu Error emitting BTF enum value\n";
			fprintf(stderr, fmt_str, name, (unsigned long long)value);
		}
	}
	return err;
}

static int32_t btf_encoder__add_func_param(struct btf_encoder *encoder, const char *name, uint32_t type, bool is_last_param)
{
	int err = btf__add_func_param(encoder->btf, name, type);

	if (!err) {
		btf_encoder__log_func_param(encoder, name, type, false, is_last_param, NULL);
		return 0;
	} else {
		btf_encoder__log_func_param(encoder, name, type, true, is_last_param, "Error adding func param");
		return -1;
	}
}

static int32_t btf_encoder__tag_type(struct btf_encoder *encoder, uint32_t tag_type)
{
	if (tag_type == 0)
		return 0;

	return encoder->type_id_off + tag_type;
}

static int32_t btf_encoder__add_func_proto(struct btf_encoder *encoder, struct ftype *ftype,
					   struct elf_function *func)
{
	struct btf *btf = encoder->btf;
	const struct btf_type *t;
	struct parameter *param;
	uint16_t nr_params, param_idx;
	int32_t id, type_id;
	char tmp_name[KSYM_NAME_LEN];
	const char *name;
	struct btf_encoder_func_state *state;

	assert(ftype != NULL || func != NULL);

	/* add btf_type for func_proto */
	if (ftype) {
		nr_params = ftype->nr_parms + (ftype->unspec_parms ? 1 : 0);
		type_id = btf_encoder__tag_type(encoder, ftype->tag.type);
	} else if (func) {
		state = &func->state;
		nr_params = state->nr_parms;
		type_id = state->ret_type_id;
	} else {
		return 0;
	}

	id = btf__add_func_proto(btf, type_id);
	if (id > 0) {
		t = btf__type_by_id(btf, id);
		btf_encoder__log_type(encoder, t, false, false, "return=%u args=(%s", t->type, !nr_params ? "void)\n" : "");
	} else {
		btf__log_err(btf, BTF_KIND_FUNC_PROTO, NULL, true, id,
			     "return=%u vlen=%u Error emitting BTF type",
			     type_id, nr_params);
		return id;
	}

	/* add parameters */
	param_idx = 0;
	if (ftype) {
		ftype__for_each_parameter(ftype, param) {
			const char *name = parameter__name(param);

			type_id = param->tag.type == 0 ? 0 : encoder->type_id_off + param->tag.type;
			++param_idx;
			if (btf_encoder__add_func_param(encoder, name, type_id,
							param_idx == nr_params))
				return -1;
		}

		++param_idx;
		if (ftype->unspec_parms)
			if (btf_encoder__add_func_param(encoder, NULL, 0,
							param_idx == nr_params))
				return -1;
	} else {
		for (param_idx = 0; param_idx < nr_params; param_idx++) {
			struct btf_encoder_func_parm *p = &state->parms[param_idx];

			name = btf__name_by_offset(btf, p->name_off);

			/* adding BTF data may result in a move of the
			 * name string memory, so make a temporary copy.
			 */
			strncpy(tmp_name, name, sizeof(tmp_name) - 1);

			if (btf_encoder__add_func_param(encoder, tmp_name, p->type_id,
							param_idx == nr_params))
				return -1;
		}
	}
	return id;
}

static int32_t btf_encoder__add_var(struct btf_encoder *encoder, uint32_t type, const char *name, uint32_t linkage)
{
	struct btf *btf = encoder->btf;
	const struct btf_type *t;
	int32_t id;

	id = btf__add_var(btf, name, linkage, type);
	if (id > 0) {
		t = btf__type_by_id(btf, id);
		btf_encoder__log_type(encoder, t, false, true, "type=%u linkage=%u", t->type, btf_var(t)->linkage);
	} else {
		btf__log_err(btf, BTF_KIND_VAR, name, true, id,
			     "type=%u linkage=%u Error emitting BTF type",
			     type, linkage);
	}
	return id;
}

static int32_t btf_encoder__add_var_secinfo(struct btf_encoder *encoder, size_t shndx,
					    uint32_t type, uint32_t offset, uint32_t size)
{
	struct btf_var_secinfo si = {
		.type = type,
		.offset = offset,
		.size = size,
	};
	return gobuffer__add(&encoder->secinfo[shndx].secinfo, &si, sizeof(si));
}

int32_t btf_encoder__add_encoder(struct btf_encoder *encoder, struct btf_encoder *other)
{
	size_t shndx;
	if (encoder == other)
		return 0;

	btf_encoder__add_saved_funcs(other);

	for (shndx = 1; shndx < other->seccnt; shndx++) {
		struct gobuffer *var_secinfo_buf = &other->secinfo[shndx].secinfo;
		size_t sz = gobuffer__size(var_secinfo_buf);
		uint16_t nr_var_secinfo = sz / sizeof(struct btf_var_secinfo);
		uint32_t type_id;
		uint32_t next_type_id = btf__type_cnt(encoder->btf);
		int32_t i, id;
		struct btf_var_secinfo *vsi;

		if (strcmp(encoder->secinfo[shndx].name, other->secinfo[shndx].name)) {
			fprintf(stderr, "mismatched ELF sections at index %zu: \"%s\", \"%s\"\n",
				shndx, encoder->secinfo[shndx].name, other->secinfo[shndx].name);
			return -1;
		}

		for (i = 0; i < nr_var_secinfo; i++) {
			vsi = (struct btf_var_secinfo *)var_secinfo_buf->entries + i;
			type_id = next_type_id + vsi->type - 1; /* Type ID starts from 1 */
			id = btf_encoder__add_var_secinfo(encoder, shndx, type_id, vsi->offset, vsi->size);
			if (id < 0)
				return id;
		}
	}

	return btf__add_btf(encoder->btf, other->btf);
}

static int32_t btf_encoder__add_datasec(struct btf_encoder *encoder, size_t shndx)
{
	struct gobuffer *var_secinfo_buf = &encoder->secinfo[shndx].secinfo;
	const char *section_name = encoder->secinfo[shndx].name;
	struct btf *btf = encoder->btf;
	size_t sz = gobuffer__size(var_secinfo_buf);
	uint16_t nr_var_secinfo = sz / sizeof(struct btf_var_secinfo);
	struct btf_var_secinfo *last_vsi, *vsi;
	const struct btf_type *t;
	uint32_t datasec_sz;
	int32_t err, id, i;

	qsort(var_secinfo_buf->entries, nr_var_secinfo,
	      sizeof(struct btf_var_secinfo), btf_var_secinfo_cmp);

	last_vsi = (struct btf_var_secinfo *)var_secinfo_buf->entries + nr_var_secinfo - 1;
	datasec_sz = last_vsi->offset + last_vsi->size;

	id = btf__add_datasec(btf, section_name, datasec_sz);
	if (id < 0) {
		btf__log_err(btf, BTF_KIND_DATASEC, section_name, true, id,
			     "size=%u vlen=%u Error emitting BTF type",
			     datasec_sz, nr_var_secinfo);
	} else {
		t = btf__type_by_id(btf, id);
		btf_encoder__log_type(encoder, t, false, true, "size=%u vlen=%u", t->size, nr_var_secinfo);
	}

	for (i = 0; i < nr_var_secinfo; i++) {
		vsi = (struct btf_var_secinfo *)var_secinfo_buf->entries + i;
		err = btf__add_datasec_var_info(btf, vsi->type, vsi->offset, vsi->size);
		if (!err) {
			if (encoder->verbose)
				printf("\ttype=%u offset=%u size=%u\n",
				       vsi->type, vsi->offset, vsi->size);
		} else {
			fprintf(stderr, "\ttype=%u offset=%u size=%u Error emitting BTF datasec var info\n",
				       vsi->type, vsi->offset, vsi->size);
			return -1;
		}
	}

	return id;
}

static int32_t btf_encoder__add_decl_tag(struct btf_encoder *encoder, const char *value, uint32_t type,
					 int component_idx)
{
	struct btf *btf = encoder->btf;
	const struct btf_type *t;
	int32_t id;

	id = btf__add_decl_tag(btf, value, type, component_idx);
	if (id > 0) {
		t = btf__type_by_id(btf, id);
		btf_encoder__log_type(encoder, t, false, true, "type_id=%u component_idx=%d",
				      t->type, component_idx);
	} else {
		btf__log_err(btf, BTF_KIND_DECL_TAG, value, true, id,
			     "component_idx=%d Error emitting BTF type",
			     component_idx);
	}

	return id;
}

static void btf_encoder__log_func_skip(struct btf_encoder *encoder, struct elf_function *func,
				       const char *fmt, ...)
{
	va_list ap;

	if (!encoder->verbose)
		return;
	printf("%s (%s): skipping BTF encoding of function due to ",
	       func->alias ?: func->name, func->name);
	va_start(ap, fmt);
	vprintf(fmt, ap);
	va_end(ap);
}

static bool names__match(struct btf *btf1, const struct btf_type *t1,
			struct btf *btf2, const struct btf_type *t2)
{
	const char *str1;
	const char *str2;

	if ((btf1 == btf2) && (t1->name_off == t2->name_off))
		return true;

	str1 = btf__name_by_offset(btf1, t1->name_off);
	str2 = btf__name_by_offset(btf2, t2->name_off);

	return strcmp(str1, str2) == 0;
}

static int fwd__kind(const struct btf_type *t)
{
	if (btf_kind(t) == BTF_KIND_FWD)
		return btf_kflag(t) ? BTF_KIND_UNION : BTF_KIND_STRUCT;
	return btf_kind(t);
}

static bool types__match(struct btf_encoder *encoder,
			 struct btf *btf1, int type_id1,
			 struct btf *btf2, int type_id2)
{
	uint32_t id1 = type_id1;
	uint32_t id2 = type_id2;

	do {
		const struct btf_type *t1;
		const struct btf_type *t2;
		int k1;
		int k2;

		if ((btf1 == btf2) && (id1 == id2))
			return true;
		if (!id1 || !id2)
			return id1 == id2;

		t1 = btf__type_by_id(btf1, id1);
		t2 = btf__type_by_id(btf2, id2);

		k1 = fwd__kind(t1);
		k2 = fwd__kind(t2);

		if (k1 != k2) {
			/* loose matching allows us to match const/non-const
			 * parameters.
			 */
			if (k1 == BTF_KIND_CONST) {
				id1 = t1->type;
				continue;
			}
			if (k2 == BTF_KIND_CONST) {
				id2 = t2->type;
				continue;
			}
			return false;
		}

		switch (k1) {
		case BTF_KIND_INT:
			if (t1->size != t2->size)
				return false;
			if (*(__u32 *)(t1 + 1) != *(__u32 *)(t2 + 1))
				return false;
			return names__match(btf1, t1, btf2, t2);
		case BTF_KIND_FLOAT:
			if (t1->size != t2->size)
				return false;
			return names__match(btf1, t1, btf2, t2);
		case BTF_KIND_TYPEDEF:
		case BTF_KIND_STRUCT:
		case BTF_KIND_UNION:
		case BTF_KIND_ENUM:
		case BTF_KIND_ENUM64:
			return names__match(btf1, t1, btf2, t2);
		case BTF_KIND_PTR:
		case BTF_KIND_VOLATILE:
		case BTF_KIND_CONST:
		case BTF_KIND_RESTRICT:
		case BTF_KIND_TYPE_TAG:
			id1 = t1->type;
			id2 = t2->type;
			break;
		case BTF_KIND_ARRAY: {
			const struct btf_array *a1 = btf_array(t1);
			const struct btf_array *a2 = btf_array(t2);

			if (a1->nelems != a2->nelems)
				return false;
			id1 = a1->type;
			id2 = a2->type;
			break;
		}
		case BTF_KIND_FUNC_PROTO: {
			const struct btf_param *p1 = btf_params(t1);
			const struct btf_param *p2 = btf_params(t2);
			int i, vlen = btf_vlen(t1);

			if (vlen != btf_vlen(t2))
				return false;
			if (!types__match(encoder, btf1, t1->type,
					  btf2, t2->type))
				return false;
			for (i = 0; i < vlen; i++, p1++, p2++) {
				if (!types__match(encoder, btf1, t1->type,
						  btf2, t2->type))
					return false;
			}
			return true;
		}
		default:
			return false;
		}
	} while (1);

	return false;
}

static bool funcs__match(struct btf_encoder *encoder, struct elf_function *func,
			 struct btf *btf1, struct btf_encoder_func_state *s1,
			 struct btf *btf2, struct btf_encoder_func_state *s2)
{
	uint8_t i;

	if (s1->nr_parms != s2->nr_parms) {
		btf_encoder__log_func_skip(encoder, func,
					   "param count mismatch; %d params != %d params\n",
					   s1->nr_parms, s2->nr_parms);
		return false;
	}
	if (!types__match(encoder, btf1, s1->ret_type_id, btf2, s2->ret_type_id)) {
		btf_encoder__log_func_skip(encoder, func, "return type mismatch\n");
		return false;
	}
	if (s1->nr_parms == 0)
		return true;

	for (i = 0; i < s1->nr_parms; i++) {
		if (!types__match(encoder, btf1, s1->parms[i].type_id,
				  btf2, s2->parms[i].type_id)) {
			if (encoder->verbose) {
				const char *p1 = btf__name_by_offset(btf1, s1->parms[i].name_off);
				const char *p2 = btf__name_by_offset(btf2, s2->parms[i].name_off);

				btf_encoder__log_func_skip(encoder, func,
							   "param type mismatch for param#%d %s %s %s\n",
							   i + 1,
							   p1 ?: "",
							   p1 && p2 ? "!=" : "",
							   p2 ?: "");
			}
			return false;
		}
	}
	return true;
}

static int32_t btf_encoder__save_func(struct btf_encoder *encoder, struct function *fn, struct elf_function *func)
{
	struct btf_encoder_func_state *existing = &func->state;
	struct btf_encoder_func_state state = { 0 };
	struct ftype *ftype = &fn->proto;
	struct btf *btf = encoder->btf;
	struct llvm_annotation *annot;
	struct parameter *param;
	uint8_t param_idx = 0;
	int str_off, err = 0;

	/* if already skipping this function, no need to proceed. */
	if (existing->unexpected_reg || existing->inconsistent_proto)
		return 0;

	state.nr_parms = ftype->nr_parms + (ftype->unspec_parms ? 1 : 0);
	state.ret_type_id = ftype->tag.type == 0 ? 0 : encoder->type_id_off + ftype->tag.type;
	if (state.nr_parms > 0) {
		state.parms = zalloc(state.nr_parms * sizeof(*state.parms));
		if (!state.parms) {
			err = -ENOMEM;
			goto out;
		}
	}
	state.inconsistent_proto = ftype->inconsistent_proto;
	state.unexpected_reg = ftype->unexpected_reg;
	state.optimized_parms = ftype->optimized_parms;
	ftype__for_each_parameter(ftype, param) {
		const char *name = parameter__name(param) ?: "";

		str_off = btf__add_str(btf, name);
		if (str_off < 0) {
			err = str_off;
			goto out;
		}
		state.parms[param_idx].name_off = str_off;
		state.parms[param_idx].type_id = param->tag.type == 0 ? 0 :
						encoder->type_id_off + param->tag.type;
		param_idx++;
	}
	if (ftype->unspec_parms)
		state.parms[param_idx].type_id = 0;

	list_for_each_entry(annot, &fn->annots, node)
		state.nr_annots++;
	if (state.nr_annots) {
		uint8_t idx = 0;

		state.annots = zalloc(state.nr_annots * sizeof(*state.annots));
		if (!state.annots) {
			err = -ENOMEM;
			goto out;
		}
		list_for_each_entry(annot, &fn->annots, node) {
			str_off = btf__add_str(encoder->btf, annot->value);
			if (str_off < 0) {
				err = str_off;
				goto out;
			}
			state.annots[idx].value = str_off;
			state.annots[idx].component_idx = annot->component_idx;
			idx++;
		}
	}
	state.initialized = 1;

	if (state.unexpected_reg)
		btf_encoder__log_func_skip(encoder, func,
					   "unexpected register used for parameter\n");
	if (!existing->initialized) {
		memcpy(existing, &state, sizeof(*existing));
		return 0;
	}

	/* If saving and we find an existing entry, we want to merge
	 * observations across both functions, checking that the
	 * "seen optimized parameters", "inconsistent prototype"
	 * and "unexpected register" status is reflected in the
	 * func entry.
	 * If the entry is new, record encoder state required
	 * to add the local function later (encoder + type_id_off)
	 * such that we can add the function later.
	 */
	existing->optimized_parms |= state.optimized_parms;
	existing->unexpected_reg |= state.unexpected_reg;
	if (!existing->unexpected_reg &&
	    !funcs__match(encoder, func, encoder->btf, &state,
			   encoder->btf, existing))
		existing->inconsistent_proto = 1;
out:
	zfree(&state.annots);
	zfree(&state.parms);
	return err;
}

static int32_t btf_encoder__add_func(struct btf_encoder *encoder, struct function *fn,
				     struct elf_function *func)
{
	int btf_fnproto_id, btf_fn_id, tag_type_id = 0;
	int16_t component_idx = -1;
	const char *name;
	const char *value;
	char tmp_value[KSYM_NAME_LEN];

	assert(fn != NULL || func != NULL);

	btf_fnproto_id = btf_encoder__add_func_proto(encoder, fn ? &fn->proto : NULL, func);
	name = func->alias ?: func->name;
	if (btf_fnproto_id >= 0)
		btf_fn_id = btf_encoder__add_ref_type(encoder, BTF_KIND_FUNC, btf_fnproto_id,
						      name, false);
	if (btf_fnproto_id < 0 || btf_fn_id < 0) {
		printf("error: failed to encode function '%s': invalid %s\n",
		       name, btf_fnproto_id < 0 ? "proto" : "func");
		return -1;
	}
	if (!fn) {
		struct btf_encoder_func_state *state = &func->state;
		uint16_t idx;

		if (state->nr_annots == 0)
			return 0;

		for (idx = 0; idx < state->nr_annots; idx++) {
			struct btf_encoder_func_annot *a = &state->annots[idx];

			value = btf__str_by_offset(encoder->btf, a->value);
			/* adding BTF data may result in a mode of the
			 * value string memory, so make a temporary copy.
			 */
			strncpy(tmp_value, value, sizeof(tmp_value) - 1);
			component_idx = a->component_idx;

			tag_type_id = btf_encoder__add_decl_tag(encoder, tmp_value,
								btf_fn_id, component_idx);
			if (tag_type_id < 0)
				break;
		}
	} else {
		struct llvm_annotation *annot;

		list_for_each_entry(annot, &fn->annots, node) {
			value = annot->value;
			component_idx = annot->component_idx;

			tag_type_id = btf_encoder__add_decl_tag(encoder, value, btf_fn_id,
								component_idx);
			if (tag_type_id < 0)
				break;
		}
	}
	if (tag_type_id < 0) {
		fprintf(stderr,
			"error: failed to encode tag '%s' to func %s with component_idx %d\n",
			value, name, component_idx);
		return -1;
	}

	return 0;
}

static int btf_encoder__add_saved_funcs(struct btf_encoder *encoder)
{
	int i;

	for (i = 0; i < encoder->functions.cnt; i++) {
		struct elf_function *func = &encoder->functions.entries[i];
		struct btf_encoder_func_state *state = &func->state;
		struct btf_encoder *other_encoder = NULL;

		if (!state->initialized || state->processed)
			continue;
		/* merge optimized-out status across encoders; since each
		 * encoder has the same elf symbol table we can use the
		 * same index to access the same elf symbol.
		 */
		btf_encoders__for_each_encoder(other_encoder) {
			struct elf_function *other_func;
			struct btf_encoder_func_state *other_state;
			uint8_t optimized, unexpected, inconsistent;

			if (other_encoder == encoder)
				continue;

			other_func = &other_encoder->functions.entries[i];
			other_state = &other_func->state;
			if (!other_state->initialized)
				continue;
			optimized = state->optimized_parms | other_state->optimized_parms;
			unexpected = state->unexpected_reg | other_state->unexpected_reg;
			inconsistent = state->inconsistent_proto | other_state->inconsistent_proto;
			if (!unexpected && !inconsistent &&
			    !funcs__match(encoder, func,
					  encoder->btf, state,
					  other_encoder->btf, other_state))
				inconsistent = 1;
			state->optimized_parms = other_state->optimized_parms = optimized;
			state->unexpected_reg = other_state->unexpected_reg = unexpected;
			state->inconsistent_proto = other_state->inconsistent_proto = inconsistent;

			other_state->processed = 1;
		}
		/* do not exclude functions with optimized-out parameters; they
		 * may still be _called_ with the right parameter values, they
		 * just do not _use_ them.  Only exclude functions with
		 * unexpected register use or multiple inconsistent prototypes.
		 */
		if (!state->unexpected_reg && !state->inconsistent_proto) {
			if (btf_encoder__add_func(encoder, NULL, func))
				return -1;
		}
		state->processed = 1;
	}
	return 0;
}

static int functions_cmp(const void *_a, const void *_b)
{
	const struct elf_function *a = _a;
	const struct elf_function *b = _b;

	/* if search key allows prefix match, verify target has matching
	 * prefix len and prefix matches.
	 */
	if (a->prefixlen && a->prefixlen == b->prefixlen)
		return strncmp(a->name, b->name, b->prefixlen);
	return strcmp(a->name, b->name);
}

#ifndef max
#define max(x, y) ((x) < (y) ? (y) : (x))
#endif

static void *reallocarray_grow(void *ptr, int *nmemb, size_t size)
{
	int new_nmemb = max(1000, *nmemb * 3 / 2);
	void *new = realloc(ptr, new_nmemb * size);

	if (new)
		*nmemb = new_nmemb;
	return new;
}

static int btf_encoder__collect_function(struct btf_encoder *encoder, GElf_Sym *sym)
{
	struct elf_function *new;
	const char *name;

	if (elf_sym__type(sym) != STT_FUNC)
		return 0;
	name = elf_sym__name(sym, encoder->symtab);
	if (!name)
		return 0;

	if (encoder->functions.cnt == encoder->functions.allocated) {
		new = reallocarray_grow(encoder->functions.entries,
					&encoder->functions.allocated,
					sizeof(*encoder->functions.entries));
		if (!new) {
			/*
			 * The cleanup - delete_functions is called
			 * in btf_encoder__encode_cu error path.
			 */
			return -1;
		}
		encoder->functions.entries = new;
	}

	memset(&encoder->functions.entries[encoder->functions.cnt], 0,
	       sizeof(*new));
	encoder->functions.entries[encoder->functions.cnt].name = name;
	if (strchr(name, '.')) {
		const char *suffix = strchr(name, '.');

		encoder->functions.suffix_cnt++;
		encoder->functions.entries[encoder->functions.cnt].prefixlen = suffix - name;
	}
	encoder->functions.cnt++;
	return 0;
}

static struct elf_function *btf_encoder__find_function(const struct btf_encoder *encoder,
						       const char *name, size_t prefixlen)
{
	struct elf_function key = { .name = name, .prefixlen = prefixlen };

	return bsearch(&key, encoder->functions.entries, encoder->functions.cnt, sizeof(key), functions_cmp);
}

static bool btf_name_char_ok(char c, bool first)
{
	if (c == '_' || c == '.')
		return true;

	return first ? isalpha(c) : isalnum(c);
}

/* Check whether the given name is valid in vmlinux btf. */
static bool btf_name_valid(const char *p)
{
	const char *limit;

	if (!btf_name_char_ok(*p, true))
		return false;

	/* set a limit on identifier length */
	limit = p + KSYM_NAME_LEN;
	p++;
	while (*p && p < limit) {
		if (!btf_name_char_ok(*p, false))
			return false;
		p++;
	}

	return !*p;
}

static void dump_invalid_symbol(const char *msg, const char *sym,
				int verbose, bool force)
{
	if (force) {
		if (verbose)
			fprintf(stderr, "PAHOLE: Warning: %s, ignored (sym: '%s').\n",
				msg, sym);
		return;
	}

	fprintf(stderr, "PAHOLE: Error: %s (sym: '%s').\n", msg, sym);
	fprintf(stderr, "PAHOLE: Error: Use '--btf_encode_force' to ignore such symbols and force emit the btf.\n");
}

static int tag__check_id_drift(struct btf_encoder *encoder, const struct tag *tag,
			       uint32_t core_id, uint32_t btf_type_id)
{
	if (btf_type_id != (core_id + encoder->type_id_off)) {
		fprintf(stderr,
			"%s: %s id drift, core_id: %u, btf_type_id: %u, type_id_off: %u\n",
			__func__, dwarf_tag_name(tag->tag),
			core_id, btf_type_id, encoder->type_id_off);
		return -1;
	}

	return 0;
}

static int32_t btf_encoder__add_struct_type(struct btf_encoder *encoder, struct tag *tag)
{
	struct type *type = tag__type(tag);
	struct class_member *pos;
	const char *name = type__name(type);
	int32_t type_id;
	uint8_t kind;

	kind = (tag->tag == DW_TAG_union_type) ?
		BTF_KIND_UNION : BTF_KIND_STRUCT;

	type_id = btf_encoder__add_struct(encoder, kind, name, type->size);
	if (type_id < 0)
		return type_id;

	type__for_each_data_member(type, pos) {
		/*
		 * dwarf_loader uses DWARF's recommended bit offset addressing
		 * scheme, which conforms to BTF requirement, so no conversion
		 * is required.
		 */
		name = class_member__name(pos);
		if (btf_encoder__add_field(encoder, name, encoder->type_id_off + pos->tag.type,
					   pos->bitfield_size, pos->bit_offset))
			return -1;
	}

	return type_id;
}

static uint32_t array_type__nelems(struct tag *tag)
{
	int i;
	uint32_t nelem = 1;
	struct array_type *array = tag__array_type(tag);

	for (i = array->dimensions - 1; i >= 0; --i)
		nelem *= array->nr_entries[i];

	return nelem;
}

static int32_t btf_encoder__add_enum_type(struct btf_encoder *encoder, struct tag *tag,
					  struct conf_load *conf_load)
{
	struct type *etype = tag__type(tag);
	struct enumerator *pos;
	const char *name = type__name(etype);
	int32_t type_id;

	type_id = btf_encoder__add_enum(encoder, name, etype, conf_load);
	if (type_id < 0)
		return type_id;

	type__for_each_enumerator(etype, pos) {
		name = enumerator__name(pos);
		if (btf_encoder__add_enum_val(encoder, name, pos->value, etype, conf_load))
			return -1;
	}

	return type_id;
}

static int btf_encoder__encode_tag(struct btf_encoder *encoder, struct tag *tag,
				   struct conf_load *conf_load)
{
	/* single out type 0 as it represents special type "void" */
	uint32_t ref_type_id = tag->type == 0 ? 0 : encoder->type_id_off + tag->type;
	struct base_type *bt;
	const char *name;

	switch (tag->tag) {
	case DW_TAG_base_type:
		bt   = tag__base_type(tag);
		name = __base_type__name(bt);
		return btf_encoder__add_base_type(encoder, bt, name);
	case DW_TAG_const_type:
		return btf_encoder__add_ref_type(encoder, BTF_KIND_CONST, ref_type_id, NULL, false);
	case DW_TAG_pointer_type:
		return btf_encoder__add_ref_type(encoder, BTF_KIND_PTR, ref_type_id, NULL, false);
	case DW_TAG_restrict_type:
		return btf_encoder__add_ref_type(encoder, BTF_KIND_RESTRICT, ref_type_id, NULL, false);
	case DW_TAG_volatile_type:
		return btf_encoder__add_ref_type(encoder, BTF_KIND_VOLATILE, ref_type_id, NULL, false);
	case DW_TAG_typedef:
		name = namespace__name(tag__namespace(tag));
		return btf_encoder__add_ref_type(encoder, BTF_KIND_TYPEDEF, ref_type_id, name, false);
	case DW_TAG_LLVM_annotation:
		name = tag__btf_type_tag(tag)->value;
		return btf_encoder__add_ref_type(encoder, BTF_KIND_TYPE_TAG, ref_type_id, name, false);
	case DW_TAG_structure_type:
	case DW_TAG_union_type:
	case DW_TAG_class_type:
		name = namespace__name(tag__namespace(tag));
		if (tag__type(tag)->declaration)
			return btf_encoder__add_ref_type(encoder, BTF_KIND_FWD, 0, name, tag->tag == DW_TAG_union_type);
		else
			return btf_encoder__add_struct_type(encoder, tag);
	case DW_TAG_array_type:
		/* TODO: Encode one dimension at a time. */
		encoder->need_index_type = true;
		return btf_encoder__add_array(encoder, ref_type_id, encoder->array_index_id, array_type__nelems(tag));
	case DW_TAG_enumeration_type:
		return btf_encoder__add_enum_type(encoder, tag, conf_load);
	case DW_TAG_subroutine_type:
		return btf_encoder__add_func_proto(encoder, tag__ftype(tag), NULL);
        case DW_TAG_unspecified_type:
		/* Just don't encode this for now, converting anything with this type to void (0) instead.
		 *
		 * If we end up needing to encode this, one possible hack is to do as follows, as "const void".
		 *
		 * Returning zero means we skipped encoding a DWARF type.
		 */
               // btf_encoder__add_ref_type(encoder, BTF_KIND_CONST, 0, NULL, false);
               return 0;
	default:
		fprintf(stderr, "Unsupported DW_TAG_%s(0x%x): type: 0x%x\n",
			dwarf_tag_name(tag->tag), tag->tag, ref_type_id);
		return -1;
	}
}

static int btf_encoder__write_raw_file(struct btf_encoder *encoder)
{
	const char *filename = encoder->filename;
	uint32_t raw_btf_size;
	const void *raw_btf_data;
	int fd, err;

	raw_btf_data = btf__raw_data(encoder->btf, &raw_btf_size);
	if (raw_btf_data == NULL) {
		fprintf(stderr, "%s: btf__raw_data failed!\n", __func__);
		return -1;
	}

	fd = open(filename, O_WRONLY | O_CREAT, 0640);
	if (fd < 0) {
		fprintf(stderr, "%s: Couldn't open %s for writing the raw BTF info: %s\n", __func__, filename, strerror(errno));
		return -1;
	}
	err = write(fd, raw_btf_data, raw_btf_size);
	if (err < 0)
		fprintf(stderr, "%s: Couldn't write the raw BTF info to %s: %s\n", __func__, filename, strerror(errno));

	close(fd);

	if ((uint32_t)err != raw_btf_size) {
		fprintf(stderr, "%s: Could only write %d bytes to %s of raw BTF info out of %d, aborting\n", __func__, err, filename, raw_btf_size);
		unlink(filename);
		err = -1;
	} else {
		/* go from bytes written == raw_btf_size to an indication that all went fine */
		err = 0;
	}

	return err;
}

static int btf_encoder__write_elf(struct btf_encoder *encoder, const struct btf *btf,
				  const char *btf_secname)
{
	const char *filename = encoder->filename;
	GElf_Shdr shdr_mem, *shdr;
	Elf_Data *btf_data = NULL;
	Elf_Scn *scn = NULL;
	Elf *elf = NULL;
	const void *raw_btf_data;
	uint32_t raw_btf_size;
	int fd, err = -1;
	size_t strndx;

	fd = open(filename, O_RDWR);
	if (fd < 0) {
		fprintf(stderr, "Cannot open %s\n", filename);
		return -1;
	}

	if (elf_version(EV_CURRENT) == EV_NONE) {
		elf_error("Cannot set libelf version");
		goto out;
	}

	elf = elf_begin(fd, ELF_C_RDWR, NULL);
	if (elf == NULL) {
		elf_error("Cannot update ELF file");
		goto out;
	}

	elf_flagelf(elf, ELF_C_SET, ELF_F_DIRTY);

	/*
	 * First we look if there was already a .BTF section to overwrite.
	 */

	elf_getshdrstrndx(elf, &strndx);
	while ((scn = elf_nextscn(elf, scn)) != NULL) {
		shdr = gelf_getshdr(scn, &shdr_mem);
		if (shdr == NULL)
			continue;
		char *secname = elf_strptr(elf, strndx, shdr->sh_name);
		if (strcmp(secname, btf_secname) == 0) {
			btf_data = elf_getdata(scn, btf_data);
			break;
		}
	}

	raw_btf_data = btf__raw_data(btf, &raw_btf_size);

	if (btf_data) {
		/* Existing .BTF section found */
		btf_data->d_buf = (void *)raw_btf_data;
		btf_data->d_size = raw_btf_size;
		elf_flagdata(btf_data, ELF_C_SET, ELF_F_DIRTY);

		if (elf_update(elf, ELF_C_NULL) >= 0 &&
		    elf_update(elf, ELF_C_WRITE) >= 0)
			err = 0;
		else
			elf_error("elf_update failed");
	} else {
		const char *llvm_objcopy;
		char tmp_fn[PATH_MAX];
		char cmd[PATH_MAX * 2];

		llvm_objcopy = getenv("LLVM_OBJCOPY");
		if (!llvm_objcopy)
			llvm_objcopy = "llvm-objcopy";

		/* Use objcopy to add a .BTF section */
		snprintf(tmp_fn, sizeof(tmp_fn), "%s.btf", filename);
		close(fd);
		fd = creat(tmp_fn, S_IRUSR | S_IWUSR);
		if (fd == -1) {
			fprintf(stderr, "%s: open(%s) failed!\n", __func__,
				tmp_fn);
			goto out;
		}

		if (write(fd, raw_btf_data, raw_btf_size) != raw_btf_size) {
			fprintf(stderr, "%s: write of %d bytes to '%s' failed: %d!\n",
				__func__, raw_btf_size, tmp_fn, errno);
			goto unlink;
		}

		snprintf(cmd, sizeof(cmd), "%s --add-section %s=%s %s",
			 llvm_objcopy, btf_secname, tmp_fn, filename);
		if (system(cmd)) {
			fprintf(stderr, "%s: failed to add %s section to '%s': %d!\n",
				__func__, btf_secname, filename, errno);
			goto unlink;
		}

		err = 0;
	unlink:
		unlink(tmp_fn);
	}

out:
	if (fd != -1)
		close(fd);
	if (elf)
		elf_end(elf);
	return err;
}

/* Returns if `sym` points to a kfunc set */
static int is_sym_kfunc_set(GElf_Sym *sym, const char *name, Elf_Data *idlist, size_t idlist_addr)
{
	void *ptr = idlist->d_buf;
	struct btf_id_set8 *set;
	int off;

	/* kfuncs are only found in BTF_SET8's */
	if (!strstarts(name, BTF_ID_SET8_PFX))
		return false;

	off = sym->st_value - idlist_addr;
	if (off >= idlist->d_size) {
		fprintf(stderr, "%s: symbol '%s' out of bounds\n", __func__, name);
		return false;
	}

	/* Check the set8 flags to see if it was marked as kfunc */
	set = ptr + off;
	return set->flags & BTF_SET8_KFUNCS;
}

/*
 * Parse BTF_ID symbol and return the func name.
 *
 * Returns:
 *	Caller-owned string containing func name if successful.
 *	NULL if !func or on error.
 */
static char *get_func_name(const char *sym)
{
	char *func, *end;

	/* Example input: __BTF_ID__func__vfs_close__1
	 *
	 * The goal is to strip the prefix and suffix such that we only
	 * return vfs_close.
	 */

	if (!strstarts(sym, BTF_ID_FUNC_PFX))
		return NULL;

	/* Strip prefix and handle malformed input such as  __BTF_ID__func___ */
	const char *func_sans_prefix = sym + sizeof(BTF_ID_FUNC_PFX) - 1;
	if (!strstr(func_sans_prefix, "__"))
                return NULL;

	func = strdup(func_sans_prefix);
	if (!func)
		return NULL;

	/* Strip suffix */
	end = strrchr(func, '_');
	if (!end || *(end - 1) != '_') {
		free(func);
		return NULL;
	}
	*(end - 1) = '\0';

	return func;
}

static int btf_func_cmp(const void *_a, const void *_b)
{
	const struct btf_func *a = _a;
	const struct btf_func *b = _b;

	return strcmp(a->name, b->name);
}

/*
 * Collects all functions described in BTF.
 * Returns non-zero on error.
 */
static int btf_encoder__collect_btf_funcs(struct btf_encoder *encoder, struct gobuffer *funcs)
{
	struct btf *btf = encoder->btf;
	int nr_types, type_id;
	int err = -1;

	/* First collect all the func entries into an array */
	nr_types = btf__type_cnt(btf);
	for (type_id = 1; type_id < nr_types; type_id++) {
		const struct btf_type *type;
		struct btf_func func = {};
		const char *name;

		type = btf__type_by_id(btf, type_id);
		if (!type) {
			fprintf(stderr, "%s: malformed BTF, can't resolve type for ID %d\n",
				__func__, type_id);
			err = -EINVAL;
			goto out;
		}

		if (!btf_is_func(type))
			continue;

		name = btf__name_by_offset(btf, type->name_off);
		if (!name) {
			fprintf(stderr, "%s: malformed BTF, can't resolve name for ID %d\n",
				__func__, type_id);
			err = -EINVAL;
			goto out;
		}

		func.name = name;
		func.type_id = type_id;
		err = gobuffer__add(funcs, &func, sizeof(func));
		if (err < 0)
			goto out;
	}

	/* Now that we've collected funcs, sort them by name */
	gobuffer__sort(funcs, sizeof(struct btf_func), btf_func_cmp);

	err = 0;
out:
	return err;
}

static int btf__add_kfunc_decl_tag(struct btf *btf, const char *tag, __u32 id, const char *kfunc)
{
	int err = btf__add_decl_tag(btf, tag, id, -1);

	if (err < 0) {
		fprintf(stderr, "%s: failed to insert kfunc decl tag for '%s': %d\n",
			__func__, kfunc, err);
		return err;
	}
	return 0;
}

static int btf_encoder__tag_kfunc(struct btf_encoder *encoder, struct gobuffer *funcs, const char *kfunc, __u32 flags)
{
	struct btf_func key = { .name = kfunc };
	struct btf *btf = encoder->btf;
	struct btf_func *target;
	const void *base;
	unsigned int cnt;
	int err;

	base = gobuffer__entries(funcs);
	cnt = gobuffer__nr_entries(funcs);
	target = bsearch(&key, base, cnt, sizeof(key), btf_func_cmp);
	if (!target) {
		fprintf(stderr, "%s: failed to find kfunc '%s' in BTF\n", __func__, kfunc);
		return -1;
	}

	/* Note we are unconditionally adding the btf_decl_tag even
	 * though vmlinux may already contain btf_decl_tags for kfuncs.
	 * We are ok to do this b/c we will later btf__dedup() to remove
	 * any duplicates.
	 */
	err = btf__add_kfunc_decl_tag(btf, BTF_KFUNC_TYPE_TAG, target->type_id, kfunc);
	if (err < 0)
		return err;
	if (flags & KF_FASTCALL) {
		err = btf__add_kfunc_decl_tag(btf, BTF_FASTCALL_TAG, target->type_id, kfunc);
		if (err < 0)
			return err;
	}

	return 0;
}

static int btf_encoder__tag_kfuncs(struct btf_encoder *encoder)
{
	const char *filename = encoder->source_filename;
	struct gobuffer btf_kfunc_ranges = {};
	struct gobuffer btf_funcs = {};
	Elf_Data *symbols = NULL;
	Elf_Data *idlist = NULL;
	Elf_Scn *symscn = NULL;
	int symbols_shndx = -1;
	size_t idlist_addr = 0;
	int fd = -1, err = -1;
	int idlist_shndx = -1;
	size_t strtabidx = 0;
	Elf_Scn *scn = NULL;
	Elf *elf = NULL;
	GElf_Shdr shdr;
	size_t strndx;
	char *secname;
	int nr_syms;
	int i = 0;

	fd = open(filename, O_RDONLY);
	if (fd < 0) {
		fprintf(stderr, "Cannot open %s\n", filename);
		goto out;
	}

	if (elf_version(EV_CURRENT) == EV_NONE) {
		elf_error("Cannot set libelf version");
		goto out;
	}

	elf = elf_begin(fd, ELF_C_READ, NULL);
	if (elf == NULL) {
		elf_error("Cannot update ELF file");
		goto out;
	}

	/* Locate symbol table and .BTF_ids sections */
	if (elf_getshdrstrndx(elf, &strndx) < 0)
		goto out;

	while ((scn = elf_nextscn(elf, scn)) != NULL) {
		Elf_Data *data;

		i++;
		if (!gelf_getshdr(scn, &shdr)) {
			elf_error("Failed to get ELF section(%d) hdr", i);
			goto out;
		}

		secname = elf_strptr(elf, strndx, shdr.sh_name);
		if (!secname) {
			elf_error("Failed to get ELF section(%d) hdr name", i);
			goto out;
		}

		data = elf_getdata(scn, 0);
		if (!data) {
			elf_error("Failed to get ELF section(%d) data", i);
			goto out;
		}

		if (shdr.sh_type == SHT_SYMTAB) {
			symbols_shndx = i;
			symscn = scn;
			symbols = data;
			strtabidx = shdr.sh_link;
		} else if (!strcmp(secname, BTF_IDS_SECTION)) {
			idlist_shndx = i;
			idlist_addr = shdr.sh_addr;
			idlist = data;
		}
	}

	/* Cannot resolve symbol or .BTF_ids sections. Nothing to do. */
	if (symbols_shndx == -1 || idlist_shndx == -1) {
		err = 0;
		goto out;
	}

	if (!gelf_getshdr(symscn, &shdr)) {
		elf_error("Failed to get ELF symbol table header");
		goto out;
	}
	nr_syms = shdr.sh_size / shdr.sh_entsize;

	err = btf_encoder__collect_btf_funcs(encoder, &btf_funcs);
	if (err) {
		fprintf(stderr, "%s: failed to collect BTF funcs\n", __func__);
		goto out;
	}

	/* First collect all kfunc set ranges.
	 *
	 * Note we choose not to sort these ranges and accept a linear
	 * search when doing lookups. Reasoning is that the number of
	 * sets is ~O(100) and not worth the additional code to optimize.
	 */
	for (i = 0; i < nr_syms; i++) {
		struct btf_kfunc_set_range range = {};
		const char *name;
		GElf_Sym sym;

		if (!gelf_getsym(symbols, i, &sym)) {
			elf_error("Failed to get ELF symbol(%d)", i);
			goto out;
		}

		if (sym.st_shndx != idlist_shndx)
			continue;

		name = elf_strptr(elf, strtabidx, sym.st_name);
		if (!is_sym_kfunc_set(&sym, name, idlist, idlist_addr))
			continue;

		range.start = sym.st_value;
		range.end = sym.st_value + sym.st_size;
		gobuffer__add(&btf_kfunc_ranges, &range, sizeof(range));
	}

	/* Now inject BTF with kfunc decl tag for detected kfuncs */
	for (i = 0; i < nr_syms; i++) {
		const struct btf_kfunc_set_range *ranges;
		const struct btf_id_and_flag *pair;
		unsigned int ranges_cnt;
		char *func, *name;
		ptrdiff_t off;
		GElf_Sym sym;
		bool found;
		int err;
		int j;

		if (!gelf_getsym(symbols, i, &sym)) {
			elf_error("Failed to get ELF symbol(%d)", i);
			goto out;
		}

		if (sym.st_shndx != idlist_shndx)
			continue;

		name = elf_strptr(elf, strtabidx, sym.st_name);
		func = get_func_name(name);
		if (!func)
			continue;

		/* Check if function belongs to a kfunc set */
		ranges = gobuffer__entries(&btf_kfunc_ranges);
		ranges_cnt = gobuffer__nr_entries(&btf_kfunc_ranges);
		found = false;
		for (j = 0; j < ranges_cnt; j++) {
			size_t addr = sym.st_value;

			if (ranges[j].start <= addr && addr < ranges[j].end) {
				found = true;
				off = addr - idlist_addr;
				if (off < 0 || off + sizeof(*pair) > idlist->d_size) {
					fprintf(stderr, "%s: kfunc '%s' offset outside section '%s'\n",
						__func__, func, BTF_IDS_SECTION);
					free(func);
					goto out;
				}
				pair = idlist->d_buf + off;
				break;
			}
		}
		if (!found) {
			free(func);
			continue;
		}

		err = btf_encoder__tag_kfunc(encoder, &btf_funcs, func, pair->flags);
		if (err) {
			fprintf(stderr, "%s: failed to tag kfunc '%s'\n", __func__, func);
			free(func);
			goto out;
		}
		free(func);
	}

	err = 0;
out:
	__gobuffer__delete(&btf_funcs);
	__gobuffer__delete(&btf_kfunc_ranges);
	if (elf)
		elf_end(elf);
	if (fd != -1)
		close(fd);
	return err;
}

int btf_encoder__encode(struct btf_encoder *encoder)
{
	bool should_tag_kfuncs;
	int err;
	size_t shndx;

	/* for single-threaded case, saved funcs are added here */
	btf_encoder__add_saved_funcs(encoder);

	for (shndx = 1; shndx < encoder->seccnt; shndx++)
		if (gobuffer__size(&encoder->secinfo[shndx].secinfo))
			btf_encoder__add_datasec(encoder, shndx);

	/* Empty file, nothing to do, so... done! */
	if (btf__type_cnt(encoder->btf) == 1)
		return 0;

	/* Note vmlinux may already contain btf_decl_tag's for kfuncs. So
	 * take care to call this before btf_dedup().
	 */
	should_tag_kfuncs = encoder->tag_kfuncs && !encoder->skip_encoding_decl_tag;
	if (should_tag_kfuncs && btf_encoder__tag_kfuncs(encoder)) {
		fprintf(stderr, "%s: failed to tag kfuncs!\n", __func__);
		return -1;
	}

	if (btf__dedup(encoder->btf, NULL)) {
		fprintf(stderr, "%s: btf__dedup failed!\n", __func__);
		return -1;
	}
	if (encoder->raw_output) {
		err = btf_encoder__write_raw_file(encoder);
	} else {
		/* non-embedded libbpf may not have btf__distill_base() or a
		 * definition of BTF_BASE_ELF_SEC, so conditionally compile
		 * distillation code.  Like other --btf_features, it will
		 * silently ignore the feature request if libbpf does not
		 * support it.
		 */
#if LIBBPF_MAJOR_VERSION >= 1 && LIBBPF_MINOR_VERSION >= 5
		if (encoder->gen_distilled_base) {
			struct btf *btf = NULL, *distilled_base = NULL;

			if (btf__distill_base(encoder->btf, &distilled_base, &btf) < 0) {
				fprintf(stderr, "could not generate distilled base BTF: %s\n",
					strerror(errno));
				return -1;
			}
			err = btf_encoder__write_elf(encoder, btf, BTF_ELF_SEC);
			if (!err)
				err = btf_encoder__write_elf(encoder, distilled_base, BTF_BASE_ELF_SEC);
			btf__free(btf);
			btf__free(distilled_base);
			return err;
		}
#endif
		err = btf_encoder__write_elf(encoder, encoder->btf, BTF_ELF_SEC);
	}
	return err;
}


static int btf_encoder__collect_symbols(struct btf_encoder *encoder)
{
	uint32_t sym_sec_idx;
	uint32_t core_id;
	GElf_Sym sym;

	elf_symtab__for_each_symbol_index(encoder->symtab, core_id, sym, sym_sec_idx) {
		if (btf_encoder__collect_function(encoder, &sym))
			return -1;
	}

	if (encoder->functions.cnt) {
		qsort(encoder->functions.entries, encoder->functions.cnt, sizeof(encoder->functions.entries[0]),
		      functions_cmp);
		if (encoder->verbose)
			printf("Found %d functions!\n", encoder->functions.cnt);
	}

	return 0;
}

static bool ftype__has_arg_names(const struct ftype *ftype)
{
	struct parameter *param;

	ftype__for_each_parameter(ftype, param) {
		if (parameter__name(param) == NULL)
			return false;
	}
	return true;
}

static size_t get_elf_section(struct btf_encoder *encoder, uint64_t addr)
{
	/* Start at index 1 to ignore initial SHT_NULL section */
	for (size_t i = 1; i < encoder->seccnt; i++) {
		/* Variables are only present in PROGBITS or NOBITS (.bss) */
<<<<<<< HEAD
		if (encoder->secinfo[i].type == SHT_PROGBITS ||
		    encoder->secinfo[i].type == SHT_NOBITS)
=======
		if (!(encoder->secinfo[i].type == SHT_PROGBITS ||
		     encoder->secinfo[i].type == SHT_NOBITS))
>>>>>>> c53412fc
			continue;

		if (encoder->secinfo[i].addr <= addr &&
		    (addr - encoder->secinfo[i].addr) < encoder->secinfo[i].sz)
			return i;
	}
	return 0;
}

/*
 * Filter out variables / symbol names with common prefixes and no useful
 * values. Prefixes should be added sparingly, and it should be objectively
 * obvious that they are not useful.
 */
static bool filter_variable_name(const char *name)
{
	static const struct { char *s; size_t len; } skip[] = {
		#define X(str) {str, sizeof(str) - 1}
		X("__UNIQUE_ID"),
		X("__tpstrtab_"),
		X("__exitcall_"),
		X("__func_stack_frame_non_standard_")
		#undef X
	};
	int i;

	if (*name != '_')
		return false;

	for (i = 0; i < ARRAY_SIZE(skip); i++) {
		if (strncmp(name, skip[i].s, skip[i].len) == 0)
			return true;
	}
	return false;
}

static int btf_encoder__encode_cu_variables(struct btf_encoder *encoder)
{
	struct cu *cu = encoder->cu;
	uint32_t core_id;
	struct tag *pos;
	int err = -1;

	if (!encoder->symtab)
		return 0;

	if (encoder->verbose)
		printf("search cu '%s' for percpu global variables.\n", cu->name);

	cu__for_each_variable(cu, core_id, pos) {
		struct variable *var = tag__variable(pos);
		uint32_t type, linkage;
		const char *name;
		struct llvm_annotation *annot;
		const struct tag *tag;
		size_t shndx, size;
		uint64_t addr;
		int id;

		/* Skip incomplete (non-defining) declarations */
		if (var->declaration && !var->spec)
			continue;

		/*
		 * top_level: indicates that the variable is declared at the top
		 *   level of the CU, and thus it is globally scoped.
		 * artificial: indicates that the variable is a compiler-generated
		 *   "fake" variable that doesn't appear in the source.
		 * scope: set by pahole to indicate the type of storage the
		 *   variable has. GLOBAL indicates it is stored in static
		 *   memory (as opposed to a stack variable or register)
		 *
		 * Some variables are "top_level" but not GLOBAL:
		 *   e.g. current_stack_pointer, which is a register variable,
		 *   despite having global CU-declarations. We don't want that,
		 *   since no code could actually find this variable.
		 * Some variables are GLOBAL but not top_level:
		 *   e.g. function static variables
		 */
		if (!var->top_level || var->artificial || var->scope != VSCOPE_GLOBAL)
			continue;

		/* addr has to be recorded before we follow spec */
		addr = var->ip.addr;

		/* Get the ELF section info for the variable */
		shndx = get_elf_section(encoder, addr);
		if (!shndx || shndx >= encoder->seccnt || !encoder->secinfo[shndx].include)
			continue;

		/* Convert addr to section relative */
		addr -= encoder->secinfo[shndx].addr;

		/* DWARF specification reference should be followed, because
		 * information like the name & type may not be present on var */
		if (var->spec)
			var = var->spec;

		name = variable__name(var);
		if (!name)
			continue;

		/* Check for invalid BTF names */
		if (!btf_name_valid(name)) {
			dump_invalid_symbol("Found invalid variable name when encoding btf",
					    name, encoder->verbose, encoder->force);
			if (encoder->force)
				continue;
			else
				return -1;
		}

		if (filter_variable_name(name))
			continue;

		if (var->ip.tag.type == 0) {
			fprintf(stderr, "error: found variable '%s' in CU '%s' that has void type\n",
				name, cu->name);
			if (encoder->force)
				continue;
			err = -1;
			break;
		}

		tag = cu__type(cu, var->ip.tag.type);
		size = tag__size(tag, cu);
		if (size == 0 || size > UINT32_MAX) {
			if (encoder->verbose)
				fprintf(stderr, "Ignoring %s-sized variable '%s'...\n",
					size == 0 ? "zero" : "over", name);
			continue;
		}
		if (addr > UINT32_MAX) {
			if (encoder->verbose)
				fprintf(stderr, "Ignoring variable '%s' - its offset %zu doesn't fit in a u32\n",
					name, addr);
			continue;
		}

		type = var->ip.tag.type + encoder->type_id_off;
		linkage = var->external ? BTF_VAR_GLOBAL_ALLOCATED : BTF_VAR_STATIC;

		if (encoder->verbose) {
			printf("Variable '%s' from CU '%s' at address 0x%" PRIx64 " encoded\n",
			       name, cu->name, addr);
		}

		/* add a BTF_KIND_VAR in encoder->types */
		id = btf_encoder__add_var(encoder, type, name, linkage);
		if (id < 0) {
			fprintf(stderr, "error: failed to encode variable '%s' at addr 0x%" PRIx64 "\n",
			        name, addr);
			goto out;
		}

		list_for_each_entry(annot, &var->annots, node) {
			int tag_type_id = btf_encoder__add_decl_tag(encoder, annot->value, id, annot->component_idx);
			if (tag_type_id < 0) {
				fprintf(stderr, "error: failed to encode tag '%s' to variable '%s' with component_idx %d\n",
					annot->value, name, annot->component_idx);
				goto out;
			}
		}

		/*
		 * Add the variable to the secinfo for the section it appears in.
		 * Later we will generate a BTF_VAR_DATASEC for all any section with
		 * an encoded variable.
		 */
		id = btf_encoder__add_var_secinfo(encoder, shndx, id, (uint32_t)addr, (uint32_t)size);
		if (id < 0) {
			fprintf(stderr, "error: failed to encode section info for variable '%s' at addr 0x%" PRIx64 "\n",
				name, addr);
			goto out;
		}
	}

	err = 0;
out:
	return err;
}

struct btf_encoder *btf_encoder__new(struct cu *cu, const char *detached_filename, struct btf *base_btf, bool verbose, struct conf_load *conf_load)
{
	struct btf_encoder *encoder = zalloc(sizeof(*encoder));

	if (encoder) {
		encoder->raw_output = detached_filename != NULL;
		encoder->source_filename = strdup(cu->filename);
		encoder->filename = strdup(encoder->raw_output ? detached_filename : cu->filename);
		if (encoder->source_filename == NULL || encoder->filename == NULL)
			goto out_delete;

		encoder->btf = btf__new_empty_split(base_btf);
		if (encoder->btf == NULL)
			goto out_delete;

		encoder->force		 = conf_load->btf_encode_force;
		encoder->gen_floats	 = conf_load->btf_gen_floats;
		encoder->skip_encoding_decl_tag	 = conf_load->skip_encoding_btf_decl_tag;
		encoder->tag_kfuncs	 = conf_load->btf_decl_tag_kfuncs;
		encoder->gen_distilled_base = conf_load->btf_gen_distilled_base;
		encoder->verbose	 = verbose;
		encoder->has_index_type  = false;
		encoder->need_index_type = false;
		encoder->array_index_id  = 0;
		encoder->encode_vars = 0;
		if (!conf_load->skip_encoding_btf_vars)
			encoder->encode_vars |= BTF_VAR_PERCPU;
		if (conf_load->encode_btf_global_vars)
			encoder->encode_vars |= BTF_VAR_GLOBAL;

		GElf_Ehdr ehdr;

		if (gelf_getehdr(cu->elf, &ehdr) == NULL) {
			if (encoder->verbose)
				elf_error("cannot get ELF header");
			goto out_delete;
		}

		switch (ehdr.e_ident[EI_DATA]) {
		case ELFDATA2LSB:
			btf__set_endianness(encoder->btf, BTF_LITTLE_ENDIAN);
			break;
		case ELFDATA2MSB:
			btf__set_endianness(encoder->btf, BTF_BIG_ENDIAN);
			break;
		default:
			fprintf(stderr, "%s: unknown ELF endianness.\n", __func__);
			goto out_delete;
		}

		encoder->symtab = elf_symtab__new(NULL, cu->elf);
		if (!encoder->symtab) {
			if (encoder->verbose)
				printf("%s: '%s' doesn't have symtab.\n", __func__, cu->filename);
			goto out;
		}

		/* index the ELF sections for later lookup */

		GElf_Shdr shdr;
		size_t shndx;
		if (elf_getshdrnum(cu->elf, &encoder->seccnt))
			goto out_delete;
		encoder->secinfo = calloc(encoder->seccnt, sizeof(*encoder->secinfo));
		if (!encoder->secinfo) {
			fprintf(stderr, "%s: error allocating memory for %zu ELF sections\n",
				__func__, encoder->seccnt);
			goto out_delete;
		}

		bool found_percpu = false;
		for (shndx = 0; shndx < encoder->seccnt; shndx++) {
			const char *secname = NULL;
			Elf_Scn *sec = elf_section_by_idx(cu->elf, &shdr, shndx, &secname);
			if (!sec)
				goto out_delete;
			encoder->secinfo[shndx].addr = shdr.sh_addr;
			encoder->secinfo[shndx].sz = shdr.sh_size;
			encoder->secinfo[shndx].name = secname;
			encoder->secinfo[shndx].type = shdr.sh_type;

			if (encoder->encode_vars & BTF_VAR_GLOBAL)
				encoder->secinfo[shndx].include = true;

			if (strcmp(secname, PERCPU_SECTION) == 0) {
				found_percpu = true;
				if (encoder->encode_vars & BTF_VAR_PERCPU)
					encoder->secinfo[shndx].include = true;
			}
		}

		if (!found_percpu && encoder->verbose)
			printf("%s: '%s' doesn't have '%s' section\n", __func__, cu->filename, PERCPU_SECTION);

		if (btf_encoder__collect_symbols(encoder))
			goto out_delete;

		if (encoder->verbose)
			printf("File %s:\n", cu->filename);
		btf_encoders__add(encoder);
	}
out:
	return encoder;

out_delete:
	btf_encoder__delete(encoder);
	return NULL;
}

void btf_encoder__delete_func(struct elf_function *func)
{
	free(func->alias);
	zfree(&func->state.annots);
	zfree(&func->state.parms);
}

void btf_encoder__delete(struct btf_encoder *encoder)
{
	int i;
	size_t shndx;

	if (encoder == NULL)
		return;

	btf_encoders__delete(encoder);
	for (shndx = 0; shndx < encoder->seccnt; shndx++)
		__gobuffer__delete(&encoder->secinfo[shndx].secinfo);
	zfree(&encoder->filename);
	zfree(&encoder->source_filename);
	btf__free(encoder->btf);
	encoder->btf = NULL;
	elf_symtab__delete(encoder->symtab);

	for (i = 0; i < encoder->functions.cnt; i++)
		btf_encoder__delete_func(&encoder->functions.entries[i]);
	encoder->functions.allocated = encoder->functions.cnt = 0;
	free(encoder->functions.entries);
	encoder->functions.entries = NULL;

	free(encoder);
}

int btf_encoder__encode_cu(struct btf_encoder *encoder, struct cu *cu, struct conf_load *conf_load)
{
	struct llvm_annotation *annot;
	int btf_type_id, tag_type_id, skipped_types = 0;
	uint32_t core_id;
	struct function *fn;
	struct tag *pos;
	int err = 0;

	encoder->cu = cu;
	encoder->type_id_off = btf__type_cnt(encoder->btf) - 1;

	if (!encoder->has_index_type) {
		/* cu__find_base_type_by_name() takes "type_id_t *id" */
		type_id_t id;
		if (cu__find_base_type_by_name(cu, "int", &id)) {
			encoder->has_index_type = true;
			encoder->array_index_id = encoder->type_id_off + id;
		} else {
			encoder->has_index_type = false;
			encoder->array_index_id = encoder->type_id_off + cu->types_table.nr_entries;
		}
	}

	cu__for_each_type(cu, core_id, pos) {
		btf_type_id = btf_encoder__encode_tag(encoder, pos, conf_load);

		if (btf_type_id == 0) {
			++skipped_types;
			continue;
		}

		if (btf_type_id < 0 ||
		    tag__check_id_drift(encoder, pos, core_id, btf_type_id + skipped_types)) {
			err = -1;
			goto out;
		}
	}

	if (encoder->need_index_type && !encoder->has_index_type) {
		struct base_type bt = {};

		bt.name = 0;
		bt.bit_size = 32;
		bt.is_signed = true;
		btf_encoder__add_base_type(encoder, &bt, "int");
		encoder->has_index_type = true;
	}

	cu__for_each_type(cu, core_id, pos) {
		struct namespace *ns;
		const char *tag_name;

		switch (pos->tag) {
		case DW_TAG_structure_type:
			tag_name = "struct";
			break;
		case DW_TAG_union_type:
			tag_name = "union";
			break;
		case DW_TAG_typedef:
			tag_name = "typedef";
			break;
		default:
			continue;
		}

		btf_type_id = encoder->type_id_off + core_id;
		ns = tag__namespace(pos);
		list_for_each_entry(annot, &ns->annots, node) {
			tag_type_id = btf_encoder__add_decl_tag(encoder, annot->value, btf_type_id, annot->component_idx);
			if (tag_type_id < 0) {
				fprintf(stderr, "error: failed to encode tag '%s' to %s '%s' with component_idx %d\n",
					annot->value, tag_name, namespace__name(ns), annot->component_idx);
				goto out;
			}
		}
	}

	cu__for_each_function(cu, core_id, fn) {
		struct elf_function *func = NULL;
		bool save = false;

		/*
		 * Skip functions that:
		 *   - are marked as declarations
		 *   - do not have full argument names
		 *   - are not in ftrace list (if it's available)
		 *   - are not external (in case ftrace filter is not available)
		 */
		if (fn->declaration)
			continue;
		if (!ftype__has_arg_names(&fn->proto))
			continue;
		if (encoder->functions.cnt) {
			const char *name;

			name = function__name(fn);
			if (!name)
				continue;

			/* prefer exact function name match... */
			func = btf_encoder__find_function(encoder, name, 0);
			if (func) {
				if (func->generated)
					continue;
				if (conf_load->skip_encoding_btf_inconsistent_proto)
					save = true;
				else
					func->generated = true;
			} else if (encoder->functions.suffix_cnt &&
				   conf_load->btf_gen_optimized) {
				/* falling back to name.isra.0 match if no exact
				 * match is found; only bother if we found any
				 * .suffix function names.  The function
				 * will be saved and added once we ensure
				 * it does not have optimized-out parameters
				 * in any cu.
				 */
				func = btf_encoder__find_function(encoder, name,
								  strlen(name));
				if (func) {
					save = true;
					if (encoder->verbose)
						printf("matched function '%s' with '%s'%s\n",
						       name, func->name,
						       fn->proto.optimized_parms ?
						       ", has optimized-out parameters" :
						       fn->proto.unexpected_reg ? ", has unexpected register use by params" :
						       "");
					func->alias = strdup(name);
				}
			}
		} else {
			if (!fn->external)
				continue;
		}
		if (!func)
			continue;

		if (save)
			err = btf_encoder__save_func(encoder, fn, func);
		else
			err = btf_encoder__add_func(encoder, fn, func);
		if (err)
			goto out;
	}

	if (encoder->encode_vars)
		err = btf_encoder__encode_cu_variables(encoder);

	if (!err)
		err = LSK__DELETE;
out:
	encoder->cu = NULL;
	return err;
}

struct btf *btf_encoder__btf(struct btf_encoder *encoder)
{
	return encoder->btf;
}<|MERGE_RESOLUTION|>--- conflicted
+++ resolved
@@ -2137,13 +2137,8 @@
 	/* Start at index 1 to ignore initial SHT_NULL section */
 	for (size_t i = 1; i < encoder->seccnt; i++) {
 		/* Variables are only present in PROGBITS or NOBITS (.bss) */
-<<<<<<< HEAD
-		if (encoder->secinfo[i].type == SHT_PROGBITS ||
-		    encoder->secinfo[i].type == SHT_NOBITS)
-=======
 		if (!(encoder->secinfo[i].type == SHT_PROGBITS ||
 		     encoder->secinfo[i].type == SHT_NOBITS))
->>>>>>> c53412fc
 			continue;
 
 		if (encoder->secinfo[i].addr <= addr &&
